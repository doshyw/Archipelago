--- conflicted
+++ resolved
@@ -14,20 +14,12 @@
 import ModuleUpdate
 ModuleUpdate.update()
 
-<<<<<<< HEAD
 from worlds.alttp.AdjusterMain import adjust
 from worlds.alttp.EntranceRandomizer import parse_arguments
 from GuiUtils import ToolTips, set_icon, BackgroundTaskProgress
 from worlds.alttp.Main import main, get_seed, __version__ as MWVersion
 from worlds.alttp.Rom import Sprite
-from Utils import is_bundled, local_path, output_path, open_file
-=======
-from EntranceRandomizer import parse_arguments
-from GuiUtils import ToolTips, set_icon, BackgroundTaskProgress
-from Main import main, get_seed, __version__ as MWVersion
-from Rom import Sprite
 from Utils import local_path, output_path, open_file
->>>>>>> a8bace55
 
 
 def guiMain(args=None):
@@ -557,153 +549,6 @@
     enemizerFrame.pack(side=BOTTOM, fill=BOTH)
     shopframe.pack(side=BOTTOM, expand=True, fill=X)
 
-<<<<<<< HEAD
-    # Adjuster Controls
-
-    topFrame2 = Frame(adjustWindow)
-    rightHalfFrame2 = Frame(topFrame2)
-    checkBoxFrame2 = Frame(rightHalfFrame2)
-
-    quickSwapCheckbutton2 = Checkbutton(checkBoxFrame2, text="L/R Item quickswapping", variable=quickSwapVar)
-    disableMusicCheckbutton2 = Checkbutton(checkBoxFrame2, text="Disable game music", variable=disableMusicVar)
-
-    quickSwapCheckbutton2.pack(expand=True, anchor=W)
-    disableMusicCheckbutton2.pack(expand=True, anchor=W)
-
-    fileDialogFrame2 = Frame(rightHalfFrame2)
-
-    romDialogFrame2 = Frame(fileDialogFrame2)
-    baseRomLabel2 = Label(romDialogFrame2, text='Rom to adjust')
-    romVar2 = StringVar()
-    romEntry2 = Entry(romDialogFrame2, textvariable=romVar2)
-
-    def RomSelect2():
-        rom = filedialog.askopenfilename(filetypes=[("Rom Files", (".sfc", ".smc", ".apbp")), ("All Files", "*")])
-        romVar2.set(rom)
-    romSelectButton2 = Button(romDialogFrame2, text='Select Rom', command=RomSelect2)
-
-    baseRomLabel2.pack(side=LEFT)
-    romEntry2.pack(side=LEFT)
-    romSelectButton2.pack(side=LEFT)
-
-    spriteDialogFrame2 = Frame(fileDialogFrame2)
-    baseSpriteLabel2 = Label(spriteDialogFrame2, text='Link Sprite')
-    spriteEntry2 = Label(spriteDialogFrame2, textvariable=spriteNameVar)
-
-    def SpriteSelectAdjuster():
-        SpriteSelector(mainWindow, set_sprite, adjuster=True)
-
-    spriteSelectButton2 = Button(spriteDialogFrame2, text='Select Sprite', command=SpriteSelectAdjuster)
-
-    baseSpriteLabel2.pack(side=LEFT)
-    spriteEntry2.pack(side=LEFT)
-    spriteSelectButton2.pack(side=LEFT)
-
-    romDialogFrame2.pack()
-    spriteDialogFrame2.pack()
-
-    checkBoxFrame2.pack()
-    fileDialogFrame2.pack()
-
-    drowDownFrame2 = Frame(topFrame2)
-    heartbeepFrame2 = Frame(drowDownFrame2)
-    heartbeepOptionMenu2 = OptionMenu(heartbeepFrame2, heartbeepVar, 'double', 'normal', 'half', 'quarter', 'off')
-    heartbeepOptionMenu2.pack(side=RIGHT)
-    heartbeepLabel2 = Label(heartbeepFrame2, text='Heartbeep sound rate')
-    heartbeepLabel2.pack(side=LEFT)
-
-    heartcolorFrame2 = Frame(drowDownFrame2)
-    heartcolorOptionMenu2 = OptionMenu(heartcolorFrame2, heartcolorVar, 'red', 'blue', 'green', 'yellow', 'random')
-    heartcolorOptionMenu2.pack(side=RIGHT)
-    heartcolorLabel2 = Label(heartcolorFrame2, text='Heart color')
-    heartcolorLabel2.pack(side=LEFT)
-
-    fastMenuFrame2 = Frame(drowDownFrame2)
-    fastMenuOptionMenu2 = OptionMenu(fastMenuFrame2, fastMenuVar, 'normal', 'instant', 'double', 'triple', 'quadruple', 'half')
-    fastMenuOptionMenu2.pack(side=RIGHT)
-    fastMenuLabel2 = Label(fastMenuFrame2, text='Menu speed')
-    fastMenuLabel2.pack(side=LEFT)
-
-    owPalettesFrame2 = Frame(drowDownFrame2)
-    owPalettesOptionMenu2 = OptionMenu(owPalettesFrame2, owPalettesVar, 'default', 'random', 'blackout', 'grayscale', 'negative', 'classic', 'dizzy', 'sick', 'puke')
-    owPalettesOptionMenu2.pack(side=RIGHT)
-    owPalettesLabel2 = Label(owPalettesFrame2, text='Overworld palettes')
-    owPalettesLabel2.pack(side=LEFT)
-
-    uwPalettesFrame2 = Frame(drowDownFrame2)
-    uwPalettesOptionMenu2 = OptionMenu(uwPalettesFrame2, uwPalettesVar, 'default', 'random', 'blackout', 'grayscale', 'negative', 'classic', 'dizzy', 'sick', 'puke')
-    uwPalettesOptionMenu2.pack(side=RIGHT)
-    uwPalettesLabel2 = Label(uwPalettesFrame2, text='Dungeon palettes')
-    uwPalettesLabel2.pack(side=LEFT)
-
-    hudPalettesFrame2 = Frame(drowDownFrame2)
-    hudPalettesOptionMenu2 = OptionMenu(hudPalettesFrame2, hudPalettesVar, 'default', 'random', 'blackout', 'grayscale', 'negative', 'classic', 'dizzy', 'sick', 'puke')
-    hudPalettesOptionMenu2.pack(side=RIGHT)
-    hudPalettesLabel2 = Label(hudPalettesFrame2, text='HUD palettes')
-    hudPalettesLabel2.pack(side=LEFT)
-
-    swordPalettesFrame2 = Frame(drowDownFrame2)
-    swordPalettesOptionMenu2 = OptionMenu(swordPalettesFrame2, swordPalettesVar, 'default', 'random', 'blackout', 'grayscale', 'negative', 'classic', 'dizzy', 'sick', 'puke')
-    swordPalettesOptionMenu2.pack(side=RIGHT)
-    swordPalettesLabel2 = Label(swordPalettesFrame2, text='Sword palettes')
-    swordPalettesLabel2.pack(side=LEFT)
-
-    shieldPalettesFrame2 = Frame(drowDownFrame2)
-    shieldPalettesOptionMenu2 = OptionMenu(shieldPalettesFrame2, shieldPalettesVar, 'default', 'random', 'blackout', 'grayscale', 'negative', 'classic', 'dizzy', 'sick', 'puke')
-    shieldPalettesOptionMenu2.pack(side=RIGHT)
-    shieldPalettesLabel2 = Label(shieldPalettesFrame2, text='Shield palettes')
-    shieldPalettesLabel2.pack(side=LEFT)
-
-    heartbeepFrame2.pack(expand=True, anchor=E)
-    heartcolorFrame2.pack(expand=True, anchor=E)
-    fastMenuFrame2.pack(expand=True, anchor=E)
-    owPalettesFrame2.pack(expand=True, anchor=E)
-    uwPalettesFrame2.pack(expand=True, anchor=E)
-    hudPalettesFrame2.pack(expand=True, anchor=E)
-    swordPalettesFrame2.pack(expand=True, anchor=E)
-    shieldPalettesFrame2.pack(expand=True, anchor=E)
-
-    bottomFrame2 = Frame(topFrame2)
-
-    def adjustRom():
-        guiargs = Namespace()
-        guiargs.heartbeep = heartbeepVar.get()
-        guiargs.heartcolor = heartcolorVar.get()
-        guiargs.fastmenu = fastMenuVar.get()
-        guiargs.ow_palettes = owPalettesVar.get()
-        guiargs.uw_palettes = uwPalettesVar.get()
-        guiargs.hud_palettes = hudPalettesVar.get()
-        guiargs.sword_palettes = swordPalettesVar.get()
-        guiargs.shield_palettes = shieldPalettesVar.get()
-        guiargs.quickswap = bool(quickSwapVar.get())
-        guiargs.disablemusic = bool(disableMusicVar.get())
-        guiargs.rom = romVar2.get()
-        guiargs.baserom = romVar.get()
-        guiargs.sprite = sprite
-        try:
-            guiargs, path = adjust(args=guiargs)
-        except Exception as e:
-            logging.exception(e)
-            messagebox.showerror(title="Error while adjusting Rom", message=str(e))
-        else:
-            messagebox.showinfo(title="Success", message="Rom patched successfully")
-            from Utils import persistent_store
-            from Rom import Sprite
-            if isinstance(guiargs.sprite, Sprite):
-                guiargs.sprite = guiargs.sprite.name
-            persistent_store("adjuster", "last_settings_3", guiargs)
-
-    adjustButton = Button(bottomFrame2, text='Adjust Rom', command=adjustRom)
-
-    adjustButton.pack(side=LEFT, padx=(5, 0))
-
-    drowDownFrame2.pack(side=LEFT, pady=(0, 40))
-    rightHalfFrame2.pack(side=RIGHT)
-    topFrame2.pack(side=TOP, pady=70)
-    bottomFrame2.pack(side=BOTTOM, pady=(180, 0))
-
-=======
->>>>>>> a8bace55
     # Custom Controls
 
     topFrame3 = Frame(customWindow)
