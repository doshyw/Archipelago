#!/usr/bin/env python3
import argparse
import copy
import os
import logging
import random
import textwrap
import shlex
import sys

from Main import main
from Rom import get_sprite_from_name
from Utils import is_bundled, close_console


class ArgumentDefaultsHelpFormatter(argparse.RawTextHelpFormatter):

    def _get_help_string(self, action):
        return textwrap.dedent(action.help)

def parse_arguments(argv, no_defaults=False):
    def defval(value):
        return value if not no_defaults else None

    # we need to know how many players we have first
    parser = argparse.ArgumentParser(add_help=False)
    parser.add_argument('--multi', default=defval(1), type=lambda value: min(max(int(value), 1), 255))
    multiargs, _ = parser.parse_known_args(argv)

    parser = argparse.ArgumentParser(formatter_class=ArgumentDefaultsHelpFormatter)
    parser.add_argument('--create_spoiler', help='Output a Spoiler File', action='store_true')
    parser.add_argument('--logic', default=defval('noglitches'), const='noglitches', nargs='?', choices=['noglitches', 'minorglitches', 'owglitches', 'nologic'],
                        help='''\
                             Select Enforcement of Item Requirements. (default: %(default)s)
                             No Glitches:
                             Minor Glitches: May require Fake Flippers, Bunny Revival
                                             and Dark Room Navigation.
                             Overworld Glitches: May require overworld glitches.
                             No Logic: Distribute items without regard for
                                             item requirements.
                             ''')
    parser.add_argument('--mode', default=defval('open'), const='open', nargs='?', choices=['standard', 'open', 'inverted'],
                        help='''\
                             Select game mode. (default: %(default)s)
                             Open:      World starts with Zelda rescued.
                             Standard:  Fixes Hyrule Castle Secret Entrance and Front Door
                                        but may lead to weird rain state issues if you exit
                                        through the Hyrule Castle side exits before rescuing
                                        Zelda in a full shuffle.
                             Inverted:  Starting locations are Dark Sanctuary in West Dark
                                        World or at Link's House, which is shuffled freely.
                                        Requires the moon pearl to be Link in the Light World
                                        instead of a bunny.
                             ''')
    parser.add_argument('--swords', default=defval('random'), const='random', nargs='?', choices= ['random', 'assured', 'swordless', 'vanilla'],
                        help='''\
                             Select sword placement. (default: %(default)s)
                             Random:    All swords placed randomly.
                             Assured:   Start game with a sword already.
                             Swordless: No swords. Curtains in Skull Woods and Agahnim\'s 
                                        Tower are removed, Agahnim\'s Tower barrier can be
                                        destroyed with hammer. Misery Mire and Turtle Rock
                                        can be opened without a sword. Hammer damages Ganon.
                                        Ether and Bombos Tablet can be activated with Hammer
                                        (and Book). Bombos pads have been added in Ice
                                        Palace, to allow for an alternative to firerod.
                             Vanilla:   Swords are in vanilla locations.
                             ''')
    parser.add_argument('--goal', default=defval('ganon'), const='ganon', nargs='?',
                        choices=['ganon', 'pedestal', 'dungeons', 'triforcehunt', 'localtriforcehunt', 'crystals'],
                        help='''\
                             Select completion goal. (default: %(default)s)
                             Ganon:         Collect all crystals, beat Agahnim 2 then
                                            defeat Ganon.
                             Crystals:      Collect all crystals then defeat Ganon.
                             Pedestal:      Places the Triforce at the Master Sword Pedestal.
                             All Dungeons:  Collect all crystals, pendants, beat both
                                            Agahnim fights and then defeat Ganon.
                             Triforce Hunt: Places 30 Triforce Pieces in the world, collect
                                            20 of them to beat the game.
                             Local Triforce Hunt: Places 30 Triforce Pieces in your world, collect
                                            20 of them to beat the game.       
                             ''')
    parser.add_argument('--triforce_pieces_required', default=defval(20),
                        type=lambda value: min(max(int(value), 1), 30),
                        help='''Set Triforce Pieces required to win a Triforce Hunt''')
    parser.add_argument('--difficulty', default=defval('normal'), const='normal', nargs='?',
                        choices=['normal', 'hard', 'expert'],
                        help='''\
                             Select game difficulty. Affects available itempool. (default: %(default)s)
                             Normal:          Normal difficulty.
                             Hard:            A harder setting with less equipment and reduced health.
                             Expert:          A harder yet setting with minimum equipment and health.
                             ''')
    parser.add_argument('--item_functionality', default=defval('normal'), const='normal', nargs='?',
                        choices=['normal', 'hard', 'expert'],
                        help='''\
                             Select limits on item functionality to increase difficulty. (default: %(default)s)
                             Normal:          Normal functionality.
                             Hard:            Reduced functionality.
                             Expert:          Greatly reduced functionality.
                                  ''')
    parser.add_argument('--timer', default=defval('none'), const='normal', nargs='?', choices=['none', 'display', 'timed', 'timed-ohko', 'ohko', 'timed-countdown'],
                        help='''\
                             Select game timer setting. Affects available itempool. (default: %(default)s)
                             None:            No timer.
                             Display:         Displays a timer but does not affect
                                              the itempool.
                             Timed:           Starts with clock at zero. Green Clocks
                                              subtract 4 minutes (Total: 20), Blue Clocks
                                              subtract 2 minutes (Total: 10), Red Clocks add
                                              2 minutes (Total: 10). Winner is player with
                                              lowest time at the end.
                             Timed OHKO:      Starts clock at 10 minutes. Green Clocks add
                                              5 minutes (Total: 25). As long as clock is at 0,
                                              Link will die in one hit.
                             OHKO:            Like Timed OHKO, but no clock items are present
                                              and the clock is permenantly at zero.
                             Timed Countdown: Starts with clock at 40 minutes. Same clocks as
                                              Timed mode. If time runs out, you lose (but can
                                              still keep playing).
                             ''')
    parser.add_argument('--dungeon_counters', default=defval('default'), const='default', nargs='?', choices=['default', 'on', 'pickup', 'off'],
                        help='''\
                             Select dungeon counter display settings. (default: %(default)s)
                             (Note, since timer takes up the same space on the hud as dungeon
                             counters, timer settings override dungeon counter settings.)
                             Default:       Dungeon counters only show when the compass is
                                            picked up, or otherwise sent, only when compass
                                            shuffle is turned on.
                             On:            Dungeon counters are always displayed.
                             Pickup:        Dungeon counters are shown when the compass is
                                            picked up, even when compass shuffle is turned
                                            off.
                             Off:           Dungeon counters are never shown.
                             ''')
    parser.add_argument('--progressive', default=defval('on'), const='normal', nargs='?', choices=['on', 'off', 'random'],
                        help='''\
                             Select progressive equipment setting. Affects available itempool. (default: %(default)s)
                             On:              Swords, Shields, Armor, and Gloves will
                                              all be progressive equipment. Each subsequent
                                              item of the same type the player finds will
                                              upgrade that piece of equipment by one stage.
                             Off:             Swords, Shields, Armor, and Gloves will not
                                              be progressive equipment. Higher level items may
                                              be found at any time. Downgrades are not possible.
                             Random:          Swords, Shields, Armor, and Gloves will, per
                                              category, be randomly progressive or not.
                                              Link will die in one hit.
                             ''')
    parser.add_argument('--algorithm', default=defval('balanced'), const='balanced', nargs='?', choices=['freshness', 'flood', 'vt21', 'vt22', 'vt25', 'vt26', 'balanced'],
                        help='''\
                             Select item filling algorithm. (default: %(default)s
                             balanced:    vt26 derivitive that aims to strike a balance between
                                          the overworld heavy vt25 and the dungeon heavy vt26
                                          algorithm.
                             vt26:        Shuffle items and place them in a random location
                                          that it is not impossible to be in. This includes
                                          dungeon keys and items.
                             vt25:        Shuffle items and place them in a random location
                                          that it is not impossible to be in.
                             vt21:        Unbiased in its selection, but has tendency to put
                                          Ice Rod in Turtle Rock.
                             vt22:        Drops off stale locations after 1/3 of progress
                                          items were placed to try to circumvent vt21\'s
                                          shortcomings.
                             Freshness:   Keep track of stale locations (ones that cannot be
                                          reached yet) and decrease likeliness of selecting
                                          them the more often they were found unreachable.
                             Flood:       Push out items starting from Link\'s House and
                                          slightly biased to placing progression items with
                                          less restrictions.
                             ''')
    parser.add_argument('--shuffle', default=defval('full'), const='full', nargs='?', choices=['vanilla', 'simple', 'restricted', 'full', 'crossed', 'insanity', 'restricted_legacy', 'full_legacy', 'madness_legacy', 'insanity_legacy', 'dungeonsfull', 'dungeonssimple'],
                        help='''\
                             Select Entrance Shuffling Algorithm. (default: %(default)s)
                             Full:       Mix cave and dungeon entrances freely while limiting
                                         multi-entrance caves to one world.
                             Simple:     Shuffle Dungeon Entrances/Exits between each other
                                         and keep all 4-entrance dungeons confined to one
                                         location. All caves outside of death mountain are
                                         shuffled in pairs and matched by original type.
                             Restricted: Use Dungeons shuffling from Simple but freely
                                         connect remaining entrances.
                             Crossed:    Mix cave and dungeon entrances freely while allowing
                                         caves to cross between worlds.
                             Insanity:   Decouple entrances and exits from each other and
                                         shuffle them freely. Caves that used to be single
                                         entrance will still exit to the same location from
                                         which they are entered.
                             Vanilla:    All entrances are in the same locations they were
                                         in the base game.
                             Legacy shuffles preserve behavior from older versions of the
                             entrance randomizer including significant technical limitations.
                             The dungeon variants only mix up dungeons and keep the rest of
                             the overworld vanilla.
                             ''')
    parser.add_argument('--crystals_ganon', default=defval('7'), const='7', nargs='?', choices=['random', '0', '1', '2', '3', '4', '5', '6', '7'],
                        help='''\
                             How many crystals are needed to defeat ganon. Any other 
                             requirements for ganon for the selected goal still apply.
                             This setting does not apply when the all dungeons goal is
                             selected. (default: %(default)s)
                             Random: Picks a random value between 0 and 7 (inclusive).
                             0-7:    Number of crystals needed
                             ''')
    parser.add_argument('--crystals_gt', default=defval('7'), const='7', nargs='?', choices=['random', '0', '1', '2', '3', '4', '5', '6', '7'],
                        help='''\
                             How many crystals are needed to open GT. For inverted mode
                             this applies to the castle tower door instead. (default: %(default)s)
                             Random: Picks a random value between 0 and 7 (inclusive).
                             0-7:    Number of crystals needed
                             ''')
    parser.add_argument('--openpyramid', default=defval(False), help='''\
                            Pre-opens the pyramid hole, this removes the Agahnim 2 requirement for it
                             ''', action='store_true')
    parser.add_argument('--rom', default=defval('Zelda no Densetsu - Kamigami no Triforce (Japan).sfc'), help='Path to an ALttP JAP(1.0) rom to use as a base.')
    parser.add_argument('--loglevel', default=defval('info'), const='info', nargs='?', choices=['error', 'info', 'warning', 'debug'], help='Select level of logging for output.')
    parser.add_argument('--seed', help='Define seed number to generate.', type=int)
    parser.add_argument('--count', help='''\
                             Use to batch generate multiple seeds with same settings.
                             If --seed is provided, it will be used for the first seed, then
                             used to derive the next seed (i.e. generating 10 seeds with
                             --seed given will produce the same 10 (different) roms each
                             time).
                             ''', type=int)
    parser.add_argument('--fastmenu', default=defval('normal'), const='normal', nargs='?', choices=['normal', 'instant', 'double', 'triple', 'quadruple', 'half'],
                        help='''\
                             Select the rate at which the menu opens and closes.
                             (default: %(default)s)
                             ''')
    parser.add_argument('--quickswap', help='Enable quick item swapping with L and R.', action='store_true')
    parser.add_argument('--disablemusic', help='Disables game music.', action='store_true')
    parser.add_argument('--mapshuffle', default=defval(False), help='Maps are no longer restricted to their dungeons, but can be anywhere', action='store_true')
    parser.add_argument('--compassshuffle', default=defval(False), help='Compasses are no longer restricted to their dungeons, but can be anywhere', action='store_true')
    parser.add_argument('--keyshuffle', default=defval(False), help='Small Keys are no longer restricted to their dungeons, but can be anywhere', action='store_true')
    parser.add_argument('--bigkeyshuffle', default=defval(False), help='Big Keys are no longer restricted to their dungeons, but can be anywhere', action='store_true')
    parser.add_argument('--keysanity', default=defval(False), help=argparse.SUPPRESS, action='store_true')
    parser.add_argument('--retro', default=defval(False), help='''\
                             Keys are universal, shooting arrows costs rupees,
                             and a few other little things make this more like Zelda-1.
                             ''', action='store_true')
    parser.add_argument('--startinventory', default=defval(''),
                        help='Specifies a list of items that will be in your starting inventory (separated by commas)')
    parser.add_argument('--local_items', default=defval(''),
                        help='Specifies a list of items that will not spread across the multiworld (separated by commas)')
    parser.add_argument('--custom', default=defval(False), help='Not supported.')
    parser.add_argument('--customitemarray', default=defval(False), help='Not supported.')
    parser.add_argument('--accessibility', default=defval('items'), const='items', nargs='?', choices=['items', 'locations', 'none'], help='''\
                             Select Item/Location Accessibility. (default: %(default)s)
                             Items:     You can reach all unique inventory items. No guarantees about
                                        reaching all locations or all keys. 
                             Locations: You will be able to reach every location in the game.
                             None:      You will be able to reach enough locations to beat the game.
                             ''')
    parser.add_argument('--hints', default=defval(False), help='''\
                             Make telepathic tiles and storytellers give helpful hints.
                             ''', action='store_true')
    # included for backwards compatibility
    parser.add_argument('--shuffleganon', help=argparse.SUPPRESS, action='store_true', default=defval(True))
    parser.add_argument('--no-shuffleganon', help='''\
                             If set, the Pyramid Hole and Ganon's Tower are not
                             included entrance shuffle pool.
                             ''', action='store_false', dest='shuffleganon')
    parser.add_argument('--heartbeep', default=defval('normal'), const='normal', nargs='?', choices=['double', 'normal', 'half', 'quarter', 'off'],
                        help='''\
                             Select the rate at which the heart beep sound is played at
                             low health. (default: %(default)s)
                             ''')
    parser.add_argument('--heartcolor', default=defval('red'), const='red', nargs='?', choices=['red', 'blue', 'green', 'yellow', 'random'],
                        help='Select the color of Link\'s heart meter. (default: %(default)s)')
    parser.add_argument('--ow_palettes', default=defval('default'), choices=['default', 'random', 'blackout'])
    parser.add_argument('--uw_palettes', default=defval('default'), choices=['default', 'random', 'blackout'])
    parser.add_argument('--sprite', help='''\
                             Path to a sprite sheet to use for Link. Needs to be in
                             binary format and have a length of 0x7000 (28672) bytes,
                             or 0x7078 (28792) bytes including palette data.
                             Alternatively, can be a ALttP Rom patched with a Link
                             sprite that will be extracted.
                             ''')
    parser.add_argument('--suppress_rom', help='Do not create an output rom file.', action='store_true')
    parser.add_argument('--gui', help='Launch the GUI', action='store_true')
    parser.add_argument('--jsonout', action='store_true', help='''\
                            Output .json patch to stdout instead of a patched rom. Used
                            for VT site integration, do not use otherwise.
                            ''')
    parser.add_argument('--skip_progression_balancing', action='store_true', default=defval(False),
                        help="Skip Multiworld Progression balancing.")
    parser.add_argument('--skip_playthrough', action='store_true', default=defval(False))
    parser.add_argument('--enemizercli', default=defval('EnemizerCLI/EnemizerCLI.Core'))
    parser.add_argument('--shufflebosses', default=defval('none'), choices=['none', 'basic', 'normal', 'chaos'])
    parser.add_argument('--shuffleenemies', default=defval('none'), choices=['none', 'shuffled', 'chaos'])
    parser.add_argument('--enemy_health', default=defval('default'), choices=['default', 'easy', 'normal', 'hard', 'expert'])
    parser.add_argument('--enemy_damage', default=defval('default'), choices=['default', 'shuffled', 'chaos'])
    parser.add_argument('--shufflepots', default=defval(False), action='store_true')
    parser.add_argument('--beemizer', default=defval(0), type=lambda value: min(max(int(value), 0), 4))
    parser.add_argument('--remote_items', default=defval(False), action='store_true')
    parser.add_argument('--multi', default=defval(1), type=lambda value: min(max(int(value), 1), 255))
    parser.add_argument('--names', default=defval(''))
    parser.add_argument('--teams', default=defval(1), type=lambda value: max(int(value), 1))
    parser.add_argument('--outputpath')
    parser.add_argument('--race', default=defval(False), action='store_true')
    parser.add_argument('--outputname')
    parser.add_argument('--create_diff', default=defval(False), action='store_true', help='''\
    create a binary patch file from which the randomized rom can be recreated using MultiClient.
    Does not work with jsonout.''')
    parser.add_argument('--disable_glitch_boots', default=defval(False), action='store_true', help='''\
    turns off starting with Pegasus Boots in glitched modes.''')

    if multiargs.multi:
        for player in range(1, multiargs.multi + 1):
            parser.add_argument(f'--p{player}', default=defval(''), help=argparse.SUPPRESS)

    ret = parser.parse_args(argv)
    ret.glitch_boots = not ret.disable_glitch_boots
    if ret.timer == "none":
        ret.timer = False
    if ret.dungeon_counters == 'on':
        ret.dungeon_counters = True
    elif ret.dungeon_counters == 'off':
        ret.dungeon_counters = False
    if ret.keysanity:
        ret.mapshuffle, ret.compassshuffle, ret.keyshuffle, ret.bigkeyshuffle = [True] * 4

    if multiargs.multi:
        defaults = copy.deepcopy(ret)
        for player in range(1, multiargs.multi + 1):
            playerargs = parse_arguments(shlex.split(getattr(ret, f"p{player}")), True)

            for name in ['logic', 'mode', 'swords', 'goal', 'difficulty', 'item_functionality',
                         'shuffle', 'crystals_ganon', 'crystals_gt', 'openpyramid', 'timer',
                         'mapshuffle', 'compassshuffle', 'keyshuffle', 'bigkeyshuffle', 'startinventory',
                         'local_items', 'retro', 'accessibility', 'hints', 'beemizer',
                         'shufflebosses', 'shuffleenemies', 'enemy_health', 'enemy_damage', 'shufflepots',
                         'ow_palettes', 'uw_palettes', 'sprite', 'disablemusic', 'quickswap', 'fastmenu', 'heartcolor',
<<<<<<< HEAD
                         'heartbeep', "skip_progression_balancing",
                         'remote_items', 'progressive', 'dungeon_counters', 'glitch_boots']:
=======
                         'heartbeep', "skip_progression_balancing", "triforce_pieces_required",
                         'remote_items', 'progressive', 'extendedmsu', 'dungeon_counters', 'glitch_boots']:
>>>>>>> ccf418a6
                value = getattr(defaults, name) if getattr(playerargs, name) is None else getattr(playerargs, name)
                if player == 1:
                    setattr(ret, name, {1: value})
                else:
                    getattr(ret, name)[player] = value

    return ret

def start():
    args = parse_arguments(None)

    if is_bundled() and len(sys.argv) == 1:
        # for the bundled builds, if we have no arguments, the user
        # probably wants the gui. Users of the bundled build who want the command line
        # interface shouuld specify at least one option, possibly setting a value to a
        # default if they like all the defaults
        from Gui import guiMain
        close_console()
        guiMain()
        sys.exit(0)

    # ToDo: Validate files further than mere existance
    if not args.jsonout and not os.path.isfile(args.rom):
        input('Could not find valid base rom for patching at expected path %s. Please run with -h to see help for further information. \nPress Enter to exit.' % args.rom)
        sys.exit(1)
    if any([sprite is not None and not os.path.isfile(sprite) and not get_sprite_from_name(sprite) for sprite in args.sprite.values()]):
        if not args.jsonout:
            input('Could not find link sprite sheet at given location. \nPress Enter to exit.')
            sys.exit(1)
        else:
            raise IOError('Cannot find sprite file at %s' % args.sprite)

    # set up logger
    loglevel = {'error': logging.ERROR, 'info': logging.INFO, 'warning': logging.WARNING, 'debug': logging.DEBUG}[args.loglevel]
    logging.basicConfig(format='%(message)s', level=loglevel)

    if args.gui:
        from Gui import guiMain
        guiMain(args)
    elif args.count is not None:
        seed = args.seed
        for _ in range(args.count):
            main(seed=seed, args=args)
            seed = random.randint(0, 999999999)
    else:
        main(seed=args.seed, args=args)

if __name__ == '__main__':
    start()<|MERGE_RESOLUTION|>--- conflicted
+++ resolved
@@ -333,13 +333,8 @@
                          'local_items', 'retro', 'accessibility', 'hints', 'beemizer',
                          'shufflebosses', 'shuffleenemies', 'enemy_health', 'enemy_damage', 'shufflepots',
                          'ow_palettes', 'uw_palettes', 'sprite', 'disablemusic', 'quickswap', 'fastmenu', 'heartcolor',
-<<<<<<< HEAD
-                         'heartbeep', "skip_progression_balancing",
+                         'heartbeep', "skip_progression_balancing", "triforce_pieces_required",
                          'remote_items', 'progressive', 'dungeon_counters', 'glitch_boots']:
-=======
-                         'heartbeep', "skip_progression_balancing", "triforce_pieces_required",
-                         'remote_items', 'progressive', 'extendedmsu', 'dungeon_counters', 'glitch_boots']:
->>>>>>> ccf418a6
                 value = getattr(defaults, name) if getattr(playerargs, name) is None else getattr(playerargs, name)
                 if player == 1:
                     setattr(ret, name, {1: value})
