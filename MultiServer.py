--- conflicted
+++ resolved
@@ -295,55 +295,12 @@
             if not command:
                 continue
 
-<<<<<<< HEAD
             if command[0] == '/exit':
                 ctx.server.ws_server.close()
                 break
-=======
-        if command[0] == '/exit':
-            ctx.server.ws_server.close()
-            break
-
-        if command[0] == '/players':
-            logging.info(get_connected_players_string(ctx))
-        if command[0] == '/password':
-            set_password(ctx, command[1] if len(command) > 1 else None)
-        if command[0] == '/kick' and len(command) > 1:
-            team = int(command[2]) - 1 if len(command) > 2 and command[2].isdigit() else None
-            for client in ctx.clients:
-                if client.auth and client.name.lower() == command[1].lower() and (team is None or team == client.team):
-                    if client.socket and not client.socket.closed:
-                        await client.socket.close()
-
-        if command[0] == '/forfeitslot' and len(command) > 1 and command[1].isdigit():
-            if len(command) > 2 and command[2].isdigit():
-                team = int(command[1]) - 1
-                slot = int(command[2])
-            else:
-                team = 0
-                slot = int(command[1])
-            forfeit_player(ctx, team, slot)
-        if command[0] == '/forfeitplayer' and len(command) > 1:
-            team = int(command[2]) - 1 if len(command) > 2 and command[2].isdigit() else None
-            for client in ctx.clients:
-                if client.auth and client.name.lower() == command[1].lower() and (team is None or team == client.team):
-                    if client.socket and not client.socket.closed:
-                        forfeit_player(ctx, client.team, client.slot)
-        if command[0] == '/senditem' and len(command) > 2:
-            [(player, item)] = re.findall(r'\S* (\S*) (.*)', input)
-            if item in Items.item_table:
-                for client in ctx.clients:
-                    if client.auth and client.name.lower() == player.lower():
-                        new_item = ReceivedItem(Items.item_table[item][3], "cheat console", client.slot)
-                        get_received_items(ctx, client.team, client.slot).append(new_item)
-                        notify_all(ctx, 'Cheat console: sending "' + item + '" to ' + client.name)
-                send_new_items(ctx)
-            else:
-                logging.warning("Unknown item: " + item)
->>>>>>> 7f800de8
 
             if command[0] == '/players':
-                print(get_connected_players_string(ctx))
+                logging.info(get_connected_players_string(ctx))
             if command[0] == '/password':
                 set_password(ctx, command[1] if len(command) > 1 else None)
             if command[0] == '/kick' and len(command) > 1:
@@ -377,7 +334,7 @@
                             notify_all(ctx, 'Cheat console: sending "' + item + '" to ' + client.name)
                     send_new_items(ctx)
                 else:
-                    print("Unknown item: " + item)
+                    logging.warning("Unknown item: " + item)
             if command[0] == '/hint':
                 for (team,slot), name in ctx.player_names.items():
                     if len(command) == 1:
@@ -395,7 +352,7 @@
                                            f"{get_location_name_from_address(location_id)} in {name_finder}'s World"
                                     notify_team(ctx, team, hint)
                         else:
-                            print("Unknown item: " + item)
+                            logging.warning("Unknown item: " + item)
             if command[0][0] != '/':
                 notify_all(ctx, '[Server]: ' + input)
         except:
